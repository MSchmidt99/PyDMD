"""
Derived module from :meth:`pydmd.dmdbase` for the optimal closed-form solution
to dmd.

.. note::

    P. Heas & C. Herzet. Low-rank dynamic mode decomposition: optimal
    solution in polynomial time. arXiv:1610.02962. 2016.

"""
from scipy.linalg import eig
import numpy as np

from .dmdbase import DMDBase
from .dmdoperator import DMDOperator
from .utils import compute_tlsq, compute_svd


def pinv_diag(x):
    """
    Utility function to compute the pseudo-inverse of a diagonal matrix.

    :param array_like x: diagonal of the matrix to be pseudo-inversed.
    :return: the computed pseudo-inverse
    :rtype: numpy.ndarray
    """
    t = x.dtype.char.lower()
    factor = {"f": 1e2, "d": 1e4}
    rcond = factor[t] * np.finfo(t).eps

    y = np.zeros(*x.shape)

    y[x > rcond] = np.reciprocal(x[x > rcond])

    return np.diag(y)


class DMDOptOperator(DMDOperator):
    """
    DMD operator for OptDMD.

    :param svd_rank: the rank for the truncation; If 0, the method computes the
        optimal rank and uses it for truncation; if positive interger, the
        method uses the argument for the truncation; if float between 0 and 1,
        the rank is the number of the biggest singular values that are needed
        to reach the 'energy' specified by `svd_rank`; if -1, the method does
        not compute truncation.
    :type svd_rank: int or float
    :param str factorization: compute either the eigenvalue decomposition of
        the unknown high-dimensional DMD operator (factorization="evd") or
        its singular value decomposition (factorization="svd"). Default is
        "evd".
    """

    def __init__(self, svd_rank, factorization):
<<<<<<< HEAD
        super().__init__(
            svd_rank=svd_rank,
            exact=True,
            forward_backward=False,
            rescale_mode=None,
            sorted_eigs=False,
        )
=======
        super().__init__(svd_rank=svd_rank, exact=True,
            forward_backward=False, rescale_mode=None, sorted_eigs=False,
            tikhonov_regularization=None)
>>>>>>> bc95a07d
        self._factorization = factorization

    @property
    def right_eigenvectors(self):
        if self._factorization == "evd":
            return self._right_eigenvectors
        raise ValueError("Eigenquantities haven't been computed yet.")

    def compute_operator(self, X, Y):
        """
        Compute the low-rank operator.

        :param numpy.ndarray X: matrix containing the snapshots x0,..x{n-1} by
            column.
        :param numpy.ndarray Y: matrix containing the snapshots x1,..x{n} by
            column.
        :return: Left singular vectors of Z, and Q.
        :rtype: numpy.ndarray, numpy.ndarray
        """

        Ux, Sx, Vx = compute_svd(X, -1)

        Z = np.linalg.multi_dot(
            [Y, Vx, np.diag(Sx), pinv_diag(Sx), Vx.T.conj()]
        )

        Uz, _, _ = compute_svd(Z, self._svd_rank)

        Q = np.linalg.multi_dot(
            [Uz.T.conj(), Y, Vx, pinv_diag(Sx), Ux.T.conj()]
        ).T.conj()

        self._Atilde = Q.T.conj().dot(Uz)
        if self._factorization == "evd":
            self._compute_eigenquantities(Uz, Q)

        return Uz, Q

    """
        Private method that computes eigenvalues and eigenvectors of the
        low-dimensional operator.

        :param numpy.ndarray P: Left singular vectors of Z.
        :param numpy.ndarray Q: The matrix Q.
    """

    def _compute_eigenquantities(self, P, Q):
        Atilde = self.as_numpy_array

        vals, vecs_left, vecs_right = eig(Atilde, left=True, right=True)

        # --> Build the matrix of right eigenvectors.
        right_vecs = np.linalg.multi_dot([P, Atilde, vecs_right])
        right_vecs = right_vecs.dot(pinv_diag(vals))

        # --> Build the matrix of left eigenvectors.
        left_vecs = Q.dot(vecs_left)
        left_vecs = left_vecs.dot(pinv_diag(vals))

        # --> Rescale the left eigenvectors.
        m = np.diag(left_vecs.T.conj().dot(right_vecs))
        left_vecs = left_vecs.dot(pinv_diag(m))

        self._eigenvalues = vals
        self._eigenvectors = left_vecs
        self._right_eigenvectors = right_vecs

    def _compute_modes(self, Y, U, Sigma, V):
        raise NotImplementedError(
            "This function has not been implemented yet."
        )


class OptDMD(DMDBase):
    """
    Dynamic Mode Decomposition

    This class implements the closed-form solution to the DMD minimization
    problem. It relies on the optimal solution given by [HeasHerzet16]_.

    .. [HeasHerzet16] P. Heas & C. Herzet. Low-rank dynamic mode decomposition:
        optimal solution in polynomial time. arXiv:1610.02962. 2016.

    :param str factorization: compute either the eigenvalue decomposition of
        the unknown high-dimensional DMD operator (factorization="evd") or
        its singular value decomposition (factorization="svd"). Default is
        "evd".
    :param svd_rank: the rank for the truncation; If 0, the method computes the
        optimal rank and uses it for truncation; if positive interger, the
        method uses the argument for the truncation; if float between 0 and 1,
        the rank is the number of the biggest singular values that are needed
        to reach the 'energy' specified by `svd_rank`; if -1, the method does
        not compute truncation.
    :type svd_rank: int or float
    :param int tlsq_rank: rank truncation computing Total Least Square. Default
        is 0, that means TLSQ is not applied.
    :param opt: argument to control the computation of DMD modes amplitudes. See
        :class:`DMDBase`. Default is False.
    :type opt: bool or int
    """

    def __init__(
        self, factorization="evd", svd_rank=0, tlsq_rank=0, opt=False
    ):
        self._factorization = factorization
        self._tlsq_rank = tlsq_rank

        self._Atilde = DMDOptOperator(
            svd_rank=svd_rank, factorization=factorization
        )

        self._svds = None
        self._input_space = None
        self._output_space = None
        self._input_snapshots, self._input_snapshots_shape = None, None
        self._output_snapshots, self._output_snapshots_shape = None, None

    @property
    def factorization(self):
        return self._factorization

    @property
    def modes(self):
        return self._output_space

    @property
    def eigs(self):
        return self.operator.eigenvalues

    @property
    def amplitudes(self):
        return self._b

    def fit(self, X, Y=None):
        """
        Compute the Dynamic Modes Decomposition to the input data.

        :param X: the input snapshots.
        :type X: numpy.ndarray or iterable
        :param Y: the input snapshots at sequential timestep, if passed. Default
            is None.
        :type Y: numpy.ndarray or iterable
        """

        if Y is None:
            self._snapshots, self._snapshots_shape = self._col_major_2darray(X)

            Y = X[:, 1:]  # y = x[k+1]
            X = X[:, :-1]  # x = x[k]
        else:
            (
                self._input_snapshots,
                self._input_snapshots_shape,
            ) = self._col_major_2darray(X)
            (
                self._output_snapshots,
                self._output_snapshots_shape,
            ) = self._col_major_2darray(Y)

        X, Y = compute_tlsq(X, Y, self.tlsq_rank)
        Uz, Q = self.operator.compute_operator(X, Y)

        if self.factorization == "svd":
            # --> DMD basis for the input space.
            self._input_space = Q

            # --> DMD basis for the output space.
            self._output_space = Uz

        elif self.factorization == "evd":
            # --> Compute DMD eigenvalues and right/left eigenvectors
            self._input_space = self.eigs
            self._output_space = self.operator.right_eigenvectors

        return self

    def predict(self, X):
        """
        Predict the output Y given the input X using the fitted DMD model.

        :param numpy.ndarray X: the input vector.
        :return: one time-step ahead predicted output.
        :rtype: numpy.ndarray
        """
        if self.factorization == "svd":
            Y = np.linalg.multi_dot(
                [self._output_space, self._input_space.T.conj(), X]
            )
        elif self.factorization == "evd":
            Y = np.linalg.multi_dot(
                [
                    self._output_space,
                    np.diag(self._eigs),
                    self._input_space.T.conj(),
                    X,
                ]
            )

        return Y

    def _compute_amplitudes(self, modes, snapshots, eigs, opt):
        raise NotImplementedError(
            "This function has not been implemented yet."
        )

    @property
    def dynamics(self):
        raise NotImplementedError(
            "This function has not been implemented yet."
        )

    @property
    def fitted(self):
        raise NotImplementedError(
            "This function has not been implemented yet."
        )

    @property
    def modes_activation_bitmask(self):
        raise NotImplementedError(
            "This function has not been implemented yet."
        )

    @modes_activation_bitmask.setter
    def modes_activation_bitmask(self):
        raise NotImplementedError(
            "This function has not been implemented yet."
        )<|MERGE_RESOLUTION|>--- conflicted
+++ resolved
@@ -53,19 +53,14 @@
     """
 
     def __init__(self, svd_rank, factorization):
-<<<<<<< HEAD
         super().__init__(
             svd_rank=svd_rank,
             exact=True,
             forward_backward=False,
             rescale_mode=None,
             sorted_eigs=False,
-        )
-=======
-        super().__init__(svd_rank=svd_rank, exact=True,
-            forward_backward=False, rescale_mode=None, sorted_eigs=False,
-            tikhonov_regularization=None)
->>>>>>> bc95a07d
+            tikhonov_regularization=None
+        )
         self._factorization = factorization
 
     @property
